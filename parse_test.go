--- conflicted
+++ resolved
@@ -1478,7 +1478,6 @@
 	}
 }
 
-<<<<<<< HEAD
 func TestPackCAA(t *testing.T) {
 	m := new(Msg)
 	record := new(CAA)
@@ -1505,7 +1504,9 @@
 		t.Fatalf("invalid value for unpacked answer")
 	} else if rr.Flag != 1 {
 		t.Fatalf("invalid flag for unpacked answer")
-=======
+	}
+}
+
 func TestParseURI(t *testing.T) {
 	lt := map[string]string{
 		"_http._tcp. IN URI   10 1 \"http://www.example.com/path\"": "_http._tcp.\t3600\tIN\tURI\t10 1 \"http://www.example.com/path\"",
@@ -1522,6 +1523,5 @@
 		} else {
 			t.Logf("RR is OK: `%s'", rr.String())
 		}
->>>>>>> 3085a49d
 	}
 }